# This workflow will build a Swift project
# For more information see: https://docs.github.com/en/actions/automating-builds-and-tests/building-and-testing-swift

name: Swift

on:
  push:
    branches: [ "main" ]
  pull_request:
    branches: [ "main" ]

jobs:
  build:
    runs-on: macos-13

    steps:  
    - uses: actions/checkout@v4
    - uses: swift-actions/setup-swift@v1
      with:
        swift-version: "5"

    - name: Setup secrets.json
      run: |
        echo '
        {
            "hostname": "${{ secrets.SQ_LITE_CLOUD_HOST }}",
            "username": "${{ secrets.SQ_LITE_CLOUD_USER }}",
            "password": "${{ secrets.SQ_LITE_CLOUD_PASS }}",
<<<<<<< HEAD
            "apiKey": "${{ secrets.SQ_LITE_CLOUD_APIKEY }}"
=======
            "apyKey": "${{ secrets.SQ_LITE_CLOUD_APIKEY }}"
>>>>>>> 53c86641
        }
        ' >> Tests/SQLiteCloudTests/Secrets/secrets.json
    
    - name: Build
      run: swift build -v
      
    - name: Run tests
      run: swift test --enable-code-coverage -v
    
    - name: Setup Xcode
      uses: maxim-lobanov/setup-xcode@v1.4.0
      with:
        xcode-version: "15.2.0"

    - name: Gather code coverage
      run: xcrun llvm-cov export -format="lcov" .build/debug/SQLiteCloudPackageTests.xctest/Contents/MacOS/SQLiteCloudPackageTests -instr-profile .build/debug/codecov/default.profdata > coverage_report.lcov

    - name: Upload coverage reports to Codecov
      uses: codecov/codecov-action@v3
      env:
        CODECOV_TOKEN: ${{ secrets.CODECOV_TOKEN }}
        fail_ci_if_error: fail
        files: ./coverage_report.lcov
        verbose: true<|MERGE_RESOLUTION|>--- conflicted
+++ resolved
@@ -26,11 +26,7 @@
             "hostname": "${{ secrets.SQ_LITE_CLOUD_HOST }}",
             "username": "${{ secrets.SQ_LITE_CLOUD_USER }}",
             "password": "${{ secrets.SQ_LITE_CLOUD_PASS }}",
-<<<<<<< HEAD
-            "apiKey": "${{ secrets.SQ_LITE_CLOUD_APIKEY }}"
-=======
             "apyKey": "${{ secrets.SQ_LITE_CLOUD_APIKEY }}"
->>>>>>> 53c86641
         }
         ' >> Tests/SQLiteCloudTests/Secrets/secrets.json
     
